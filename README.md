--- conflicted
+++ resolved
@@ -427,12 +427,8 @@
 
 We have an open [Google Group mailing list zenysis-harmony@googlegroups.com](https://groups.google.com/forum/#!forum/zenysis-harmony), which you can join or email with questions and other discussion. For general open source matters at Zenysis you may contact open-source@zenysis.com.
 
-<<<<<<< HEAD
-## Harmony Products
-=======
 
 ## Harmony Products 
->>>>>>> a4ce92d7
 
 ### Homepage
 
